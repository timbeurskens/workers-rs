#![allow(clippy::new_without_default)]
#![allow(clippy::or_fun_call)]

#[doc(hidden)]
use std::result::Result as StdResult;

#[doc(hidden)]
pub use async_trait;
#[doc(hidden)]
pub use js_sys;
pub use url::Url;
#[doc(hidden)]
pub use wasm_bindgen;
#[doc(hidden)]
pub use wasm_bindgen_futures;
pub use worker_kv as kv;

pub use cf::Cf;
pub use worker_macros::{durable_object, event};
#[doc(hidden)]
pub use worker_sys;
pub use worker_sys::{console_debug, console_error, console_log, console_warn};

pub use crate::abort::*;
pub use crate::cache::{Cache, CacheDeletionOutcome};
pub use crate::context::Context;
pub use crate::cors::Cors;
pub use crate::date::{Date, DateInit};
pub use crate::delay::Delay;
pub use crate::durable::*;
pub use crate::dynamic_dispatch::*;
pub use crate::env::{Env, Secret, Var};
pub use crate::error::Error;
pub use crate::fetcher::Fetcher;
pub use crate::formdata::*;
pub use crate::global::Fetch;
pub use crate::headers::Headers;
pub use crate::http::Method;
<<<<<<< HEAD
#[cfg(feature = "queue")]
pub use crate::queue::*;
=======
pub use crate::r2::*;
>>>>>>> c259e46b
pub use crate::request::Request;
pub use crate::request_init::*;
pub use crate::response::{Response, ResponseBody};
pub use crate::router::{RouteContext, RouteParams, Router};
pub use crate::schedule::*;
pub use crate::streams::*;
pub use crate::websocket::*;

mod abort;
mod cache;
mod cf;
mod context;
mod cors;
mod date;
mod delay;
pub mod durable;
mod dynamic_dispatch;
mod env;
mod error;
mod fetcher;
mod formdata;
mod global;
mod headers;
mod http;
<<<<<<< HEAD
#[cfg(feature = "queue")]
mod queue;
=======
mod r2;
>>>>>>> c259e46b
mod request;
mod request_init;
mod response;
mod router;
mod schedule;
mod streams;
mod websocket;

pub type Result<T> = StdResult<T, error::Error>;<|MERGE_RESOLUTION|>--- conflicted
+++ resolved
@@ -36,12 +36,9 @@
 pub use crate::global::Fetch;
 pub use crate::headers::Headers;
 pub use crate::http::Method;
-<<<<<<< HEAD
 #[cfg(feature = "queue")]
 pub use crate::queue::*;
-=======
 pub use crate::r2::*;
->>>>>>> c259e46b
 pub use crate::request::Request;
 pub use crate::request_init::*;
 pub use crate::response::{Response, ResponseBody};
@@ -66,12 +63,9 @@
 mod global;
 mod headers;
 mod http;
-<<<<<<< HEAD
 #[cfg(feature = "queue")]
 mod queue;
-=======
 mod r2;
->>>>>>> c259e46b
 mod request;
 mod request_init;
 mod response;
