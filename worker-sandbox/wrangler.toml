name = "testing-rust-worker"
type = "javascript"
workers_dev = true
compatibility_date = "2022-09-12" # required
compatibility_flags = ["streams_enable_constructors"]

kv_namespaces = [
    { binding = "SOME_NAMESPACE", id = "", preview_id = "" },
    { binding = "FILE_SIZES", id = "", preview_id = "" },
]

vars = { SOME_VARIABLE = "some value" }

[[services]]
binding = "remote"
service = "remote-service"

[miniflare.mounts]
remote-service = "./remote-service"

[durable_objects]
bindings = [{ name = "COUNTER", class_name = "Counter" }, { name = "ALARM", class_name = "AlarmObject" }]

<<<<<<< HEAD
[[queues.consumers]]
 queue = "my_queue"

[[queues.producers]]
 queue = "my_queue"
 binding = "my_queue"
=======
[[r2_buckets]]
binding = 'EMPTY_BUCKET'
bucket_name = ''
preview_bucket_name = 'empty_bucket'

[[r2_buckets]]
binding = 'PUT_BUCKET'
bucket_name = ''
preview_bucket_name = 'put_bucket'

[[r2_buckets]]
binding = 'SEEDED_BUCKET'
bucket_name = ''
preview_bucket_name = 'seeded_bucket'

[[r2_buckets]]
binding = 'DELETE_BUCKET'
bucket_name = ''
preview_bucket_name = 'delete_bucket'
>>>>>>> c259e46b

[build]
command = "worker-build --release"

[build.upload]
dir = "build/worker"
format = "modules"
main = "./shim.mjs"

[[build.upload.rules]]
globs = ["**/*.wasm"]
type = "CompiledWasm"<|MERGE_RESOLUTION|>--- conflicted
+++ resolved
@@ -21,14 +21,12 @@
 [durable_objects]
 bindings = [{ name = "COUNTER", class_name = "Counter" }, { name = "ALARM", class_name = "AlarmObject" }]
 
-<<<<<<< HEAD
 [[queues.consumers]]
  queue = "my_queue"
 
 [[queues.producers]]
  queue = "my_queue"
  binding = "my_queue"
-=======
 [[r2_buckets]]
 binding = 'EMPTY_BUCKET'
 bucket_name = ''
@@ -48,7 +46,6 @@
 binding = 'DELETE_BUCKET'
 bucket_name = ''
 preview_bucket_name = 'delete_bucket'
->>>>>>> c259e46b
 
 [build]
 command = "worker-build --release"
