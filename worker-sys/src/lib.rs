#![allow(clippy::manual_non_exhaustive)]

pub mod abort;
pub mod cache;
pub mod cf;
pub mod context;
pub mod durable_object;
pub mod dynamic_dispatch;
pub mod fetcher;
pub mod file;
pub mod formdata;
pub mod global;
pub mod headers;
<<<<<<< HEAD
#[cfg(feature = "queue")]
pub mod queue;
=======
pub mod r2;
>>>>>>> c259e46b
pub mod request;
pub mod request_init;
pub mod response;
pub mod response_init;
pub mod schedule;
pub mod streams;
pub mod websocket;

/// When debugging your Worker via `wrangler dev`, `wrangler tail`, or from the Workers Dashboard,
/// anything passed to this macro will be printed to the terminal or written to the console.
#[macro_export]
macro_rules! console_debug {
    ($($t:tt)*) => (unsafe { $crate::global::debug(&format_args!($($t)*).to_string()) })
}

/// When debugging your Worker via `wrangler dev`, `wrangler tail`, or from the Workers Dashboard,
/// anything passed to this macro will be printed to the terminal or written to the console.
#[macro_export]
macro_rules! console_log {
    ($($t:tt)*) => (unsafe { $crate::global::log(&format_args!($($t)*).to_string()) })
}

/// When debugging your Worker via `wrangler dev`, `wrangler tail`, or from the Workers Dashboard,
/// anything passed to this macro will be printed to the terminal or written to the console.
#[macro_export]
macro_rules! console_warn {
    ($($t:tt)*) => (unsafe { $crate::global::warn(&format_args!($($t)*).to_string()) })
}

/// When debugging your Worker via `wrangler dev`, `wrangler tail`, or from the Workers Dashboard,
/// anything passed to this macro will be printed to the terminal or written to the console.
#[macro_export]
macro_rules! console_error {
    ($($t:tt)*) => (unsafe { $crate::global::error(&format_args!($($t)*).to_string()) })
}

pub mod prelude {
    pub use crate::cf::Cf;
    pub use crate::context::Context;
    pub use crate::durable_object;
    pub use crate::file::File;
    pub use crate::formdata::FormData;
    pub use crate::global::{set_timeout, WorkerGlobalScope};
    pub use crate::headers::Headers;
    #[cfg(feature = "queue")]
    pub use crate::queue::*;
    pub use crate::request::Request;
    pub use crate::request_init::*;
    pub use crate::response::Response;
    pub use crate::schedule::*;
    pub use crate::{console_debug, console_error, console_log, console_warn};
}

pub use abort::*;
pub use cf::Cf;
pub use context::Context;
pub use durable_object::*;
pub use dynamic_dispatch::*;
pub use fetcher::*;
pub use file::File;
pub use formdata::FormData;
pub use global::WorkerGlobalScope;
pub use headers::Headers;
<<<<<<< HEAD
#[cfg(feature = "queue")]
pub use queue::*;
=======
pub use r2::*;
>>>>>>> c259e46b
pub use request::Request;
pub use request_init::*;
pub use response::Response;
pub use response_init::ResponseInit;
pub use schedule::*;
pub use streams::*;
pub use web_sys::{CloseEvent, ErrorEvent, MessageEvent};
pub use websocket::*;<|MERGE_RESOLUTION|>--- conflicted
+++ resolved
@@ -11,12 +11,9 @@
 pub mod formdata;
 pub mod global;
 pub mod headers;
-<<<<<<< HEAD
 #[cfg(feature = "queue")]
 pub mod queue;
-=======
 pub mod r2;
->>>>>>> c259e46b
 pub mod request;
 pub mod request_init;
 pub mod response;
@@ -80,12 +77,9 @@
 pub use formdata::FormData;
 pub use global::WorkerGlobalScope;
 pub use headers::Headers;
-<<<<<<< HEAD
 #[cfg(feature = "queue")]
 pub use queue::*;
-=======
 pub use r2::*;
->>>>>>> c259e46b
 pub use request::Request;
 pub use request_init::*;
 pub use response::Response;
